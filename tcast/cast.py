--- conflicted
+++ resolved
@@ -165,18 +165,6 @@
             x /= scale  # scale x into range of the target dtype
             valexp = (cls.safe_frexp(x) - 1).clamp_min(dtype.nspec.emin)  # get the independent exponents, clipped to emin
             rscale = (dtype.nspec.mbits - valexp).exp2()
-<<<<<<< HEAD
-            x = cls._round(x * rscale).div(rscale).clamp(-dtype.nspec.maxfloat, dtype.nspec.maxfloat)
-            x /= nscale
-            if dtype.export:
-                x_export = nscale*x*rscale
-                meta_export = dtype.sspec.scale.bias-torch.log2((nscale*rscale))
-                x = dtype.sspec.revert_tensor(x)
-                return {'x': x.to(xtype), 'x_export': x_export, 'meta_export': meta_export}
-                
-        x = dtype.sspec.revert_tensor(x)
-        return x.to(xtype)
-=======
             x = cls._round(x * rscale).div(rscale).clamp(-dtype.nspec.maxfloat, dtype.nspec.maxfloat) * scale
         if not (dtype.is_tensor or noreshape):
             x = dtype.sspec.revert_tensor(x)
@@ -226,7 +214,6 @@
                 out[choice] = q[choice]
         out = dtype.sspec.revert_tensor(out).to(xtype)
         return ScaledTensor(tensor=out, scaledata=ScaleData(codebook=codebook))
->>>>>>> f28d6f60
 
     @classmethod
     def sparse(cls, tensor: torch.Tensor, stile: int, dense: int, dim: int = -1) -> torch.Tensor:
