--- conflicted
+++ resolved
@@ -20,15 +20,11 @@
     is_tensor: bool = False
     is_channel: bool = False
     is_tile: bool = False
-<<<<<<< HEAD
-    export: bool = False
-=======
     is_subtile: bool = False
     is_offset: bool = False
     is_2d: bool = False
->>>>>>> f28d6f60
 
-    def __init__(self, nspec: str | NumberSpec, sspec: str | ScaleSpec = None, name: str = None, export: bool = False):
+    def __init__(self, nspec: str | NumberSpec, sspec: str | ScaleSpec = None, name: str = None):
         self.nspec = nspec if isinstance(nspec, NumberSpec) else NumberSpec(nspec)
         self._name = name
         self.sspec = sspec if isinstance(sspec, ScaleSpec) else ScaleSpec(sspec) if sspec else None
@@ -39,7 +35,6 @@
                 setattr(self, attr, getattr(self.sspec, attr))
         assert int(self.is_unscaled) + int(self.is_tensor) + int(self.is_channel) + int(self.is_tile) == 1
         self._check()
-        self.export = export
 
     @property
     def is_codebook(self):
